
<<<<<<< HEAD
=======

.. _guide-storage:

>>>>>>> ebb66701
Storage backends
----------------


Intro
~~~~~

<<<<<<< HEAD
When you configure Varnish you need to give it some place to store
data. Varnish has pluggable storage backends. It can store data in
various backends which have different characteristics with regards to
semantics and performance.
=======
Varnish has pluggable storage backends. It can store data in various
backends which have different performance characteristics. The default
configuration is to use the malloc backend with a limited size. For a
serious Varnish deployment you probably need to adjust the storage
settings.
>>>>>>> ebb66701

malloc
~~~~~~

syntax: malloc[,size]

Malloc is a memory based backend. Each object will be allocated from
<<<<<<< HEAD
memory. If your system runs low on memory swap will be used. Be aware
that the size limitation only limits the actual storage and that
approximately 1k of memory per object will be used for various
=======
memory. If your system runs low on memory swap will be used. 

Be aware that the size limitation only limits the actual storage and
that approximately 1k of memory per object will be used for various
>>>>>>> ebb66701
internal structures.

The size parameter specifies the maximum amount of memory varnishd
will allocate.  The size is assumed to be in bytes, unless followed by
one of the following suffixes:

      K, k    The size is expressed in kibibytes.

      M, m    The size is expressed in mebibytes.

      G, g    The size is expressed in gibibytes.

      T, t    The size is expressed in tebibytes.

<<<<<<< HEAD
The default size is unlimited. 

Mallocs performance is bound by memory speed so it is very fast. If
the dataset is bigger than what can fit in memory performance will
depend on the operating system and how well it doesn paging. 
=======
If no size is given the malloc backend will not limit how much memory
it can allocate.

Mallocs performance is bound by memory speed so it is very fast. 
>>>>>>> ebb66701

file
~~~~

syntax: file[,path[,size[,granularity]]]

The file backend stores objects in memory backed by a file on disk
with mmap. This is the default storage backend and unless you specify
another storage this one will used along with Transient storage.

The path parameter specifies either the path to the backing file or
the path to a directory in which varnishd will create the backing
file.  The default is /tmp.

The size parameter specifies the size of the backing file.  The size
<<<<<<< HEAD
is assumed to be in bytes, unless followed by one of the following
=======
is assumed to be in bytes, unless fol‐ lowed by one of the following
>>>>>>> ebb66701
suffixes:

      K, k    The size is expressed in kibibytes.

      M, m    The size is expressed in mebibytes.

      G, g    The size is expressed in gibibytes.

      T, t    The size is expressed in tebibytes.

      %       The size is expressed as a percentage of the free space on the
              file system where it resides.

<<<<<<< HEAD
The default size is 50%.
=======
The default size is to use 50% of the space available on the device.
>>>>>>> ebb66701

If the backing file already exists, it will be truncated or expanded
to the specified size.

Note that if varnishd has to create or expand the file, it will not
pre-allocate the added space, leading to fragmentation, which may
adversely impact performance on rotating hard drives.  Pre-creating
the storage file using dd(1) will reduce fragmentation to a minimum.

The granularity parameter specifies the granularity of
allocation.  All allocations are rounded up to this size.  The
is assumed to be in bytes, unless followed by one of the
suffixes described for size except for %.

The default size is the VM page size.  The size should be reduced if
you have many small objects.

File performance is typically limited by the write speed of the
device, and depending on use, the seek time.

persistent (experimental)
~~~~~~~~~~~~~~~~~~~~~~~~~

syntax: persistent,path,size {experimental}

Persistent storage. Varnish will store objects in a file in a manner
that will secure the survival of *most* of the objects in the event of
a planned or unplanned shutdown of Varnish.

The path parameter specifies the path to the backing file. If
the file doesn't exist Varnish will create it.

The size parameter specifies the size of the backing file.  The
size is assumed to be in bytes, unless followed by one of the
following suffixes:

      K, k    The size is expressed in kibibytes.

      M, m    The size is expressed in mebibytes.

      G, g    The size is expressed in gibibytes.

      T, t    The size is expressed in tebibytes.

Varnish will split the file into logical *silos* and write to the
silos in the manner of a circular buffer. Only one silo will be kept
open at any given point in time. Full silos are *sealed*. When Varnish
starts after a shutdown it will discard the content of any silo that
isn't sealed.
<<<<<<< HEAD

Transient Storage
-----------------
      
If you name any of your storage backend "Transient" it will be
used for transient (short lived) objects. By default Varnish
would use an unlimited malloc backend for this.
=======

Note that taking persistent silos offline and at the same time using
bans can cause problems. This because bans added while the silo was
offline will not be applied to the silo when it reenters the cache,
and can make previously banned objects reappear.

Transient Storage
-----------------
      
If you name any of your storage backend "Transient" it will be
used for transient (short lived) objects. By default Varnish
would use an unlimited malloc backend for this.

Varnish will consider an object short lived if the TTL is below the
parameter "shortlived".
>>>>>>> ebb66701
<|MERGE_RESOLUTION|>--- conflicted
+++ resolved
@@ -1,10 +1,5 @@
-
-<<<<<<< HEAD
-=======
-
 .. _guide-storage:
 
->>>>>>> ebb66701
 Storage backends
 ----------------
 
@@ -12,18 +7,11 @@
 Intro
 ~~~~~
 
-<<<<<<< HEAD
-When you configure Varnish you need to give it some place to store
-data. Varnish has pluggable storage backends. It can store data in
-various backends which have different characteristics with regards to
-semantics and performance.
-=======
 Varnish has pluggable storage backends. It can store data in various
 backends which have different performance characteristics. The default
 configuration is to use the malloc backend with a limited size. For a
 serious Varnish deployment you probably need to adjust the storage
 settings.
->>>>>>> ebb66701
 
 malloc
 ~~~~~~
@@ -31,16 +19,9 @@
 syntax: malloc[,size]
 
 Malloc is a memory based backend. Each object will be allocated from
-<<<<<<< HEAD
 memory. If your system runs low on memory swap will be used. Be aware
 that the size limitation only limits the actual storage and that
 approximately 1k of memory per object will be used for various
-=======
-memory. If your system runs low on memory swap will be used. 
-
-Be aware that the size limitation only limits the actual storage and
-that approximately 1k of memory per object will be used for various
->>>>>>> ebb66701
 internal structures.
 
 The size parameter specifies the maximum amount of memory varnishd
@@ -55,18 +36,11 @@
 
       T, t    The size is expressed in tebibytes.
 
-<<<<<<< HEAD
 The default size is unlimited. 
 
 Mallocs performance is bound by memory speed so it is very fast. If
 the dataset is bigger than what can fit in memory performance will
 depend on the operating system and how well it doesn paging. 
-=======
-If no size is given the malloc backend will not limit how much memory
-it can allocate.
-
-Mallocs performance is bound by memory speed so it is very fast. 
->>>>>>> ebb66701
 
 file
 ~~~~
@@ -82,11 +56,7 @@
 file.  The default is /tmp.
 
 The size parameter specifies the size of the backing file.  The size
-<<<<<<< HEAD
 is assumed to be in bytes, unless followed by one of the following
-=======
-is assumed to be in bytes, unless fol‐ lowed by one of the following
->>>>>>> ebb66701
 suffixes:
 
       K, k    The size is expressed in kibibytes.
@@ -100,11 +70,7 @@
       %       The size is expressed as a percentage of the free space on the
               file system where it resides.
 
-<<<<<<< HEAD
-The default size is 50%.
-=======
 The default size is to use 50% of the space available on the device.
->>>>>>> ebb66701
 
 If the backing file already exists, it will be truncated or expanded
 to the specified size.
@@ -154,15 +120,6 @@
 open at any given point in time. Full silos are *sealed*. When Varnish
 starts after a shutdown it will discard the content of any silo that
 isn't sealed.
-<<<<<<< HEAD
-
-Transient Storage
------------------
-      
-If you name any of your storage backend "Transient" it will be
-used for transient (short lived) objects. By default Varnish
-would use an unlimited malloc backend for this.
-=======
 
 Note that taking persistent silos offline and at the same time using
 bans can cause problems. This because bans added while the silo was
@@ -177,5 +134,4 @@
 would use an unlimited malloc backend for this.
 
 Varnish will consider an object short lived if the TTL is below the
-parameter "shortlived".
->>>>>>> ebb66701
+parameter "shortlived".